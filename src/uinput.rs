//! Virtual device emulation for evdev via uinput.
//!
//! This is quite useful when testing/debugging devices, or synchronization.

use crate::compat::{input_event, input_id, uinput_abs_setup, uinput_setup, UINPUT_MAX_NAME_SIZE};
use crate::constants::UInputType;
use crate::event_variants::UInputEvent;
use crate::ff::FFEffectData;
use crate::inputid::{BusType, InputId};
use crate::{
    sys, AttributeSetRef, Error, EventData, FFEffectType, InputEvent, KeyType, MiscType, PropType,
    RelativeAxisType, SwitchType, SynchronizationEvent, UinputAbsSetup,
};
use std::os::fd::{AsFd, AsRawFd, BorrowedFd, OwnedFd, RawFd};
use std::path::PathBuf;
<<<<<<< HEAD
=======
use std::time::SystemTime;
use std::{fs, io};
>>>>>>> c81520e3

const UINPUT_PATH: &str = "/dev/uinput";
const SYSFS_PATH: &str = "/sys/devices/virtual/input";

#[derive(Debug)]
pub struct VirtualDeviceBuilder<'a> {
    fd: OwnedFd,
    name: &'a [u8],
    id: Option<input_id>,
    ff_effects_max: u32,
}

impl<'a> VirtualDeviceBuilder<'a> {
    pub fn new() -> io::Result<Self> {
        // Open in read-write mode.
        let fd = fs::OpenOptions::new()
            .read(true)
            .write(true)
            .open(UINPUT_PATH)?;

        Ok(VirtualDeviceBuilder {
            fd: fd.into(),
            name: Default::default(),
            id: None,
            ff_effects_max: 0,
        })
    }

    #[inline]
    pub fn name<S: AsRef<[u8]> + ?Sized>(mut self, name: &'a S) -> Self {
        self.name = name.as_ref();
        self
    }

    #[inline]
    pub fn input_id(mut self, id: InputId) -> Self {
        self.id = Some(id.0);
        self
    }

    pub fn with_keys(self, keys: &AttributeSetRef<KeyType>) -> io::Result<Self> {
        // Run ioctls for setting capability bits
        unsafe {
            sys::ui_set_evbit(
                self.fd.as_raw_fd(),
                crate::EventType::KEY.0 as nix::sys::ioctl::ioctl_param_type,
            )?;
        }

        for bit in keys.iter() {
            unsafe {
                sys::ui_set_keybit(
                    self.fd.as_raw_fd(),
                    bit.0 as nix::sys::ioctl::ioctl_param_type,
                )?;
            }
        }

        Ok(self)
    }

    pub fn with_absolute_axis(self, axis: &UinputAbsSetup) -> io::Result<Self> {
        unsafe {
            sys::ui_set_evbit(
                self.fd.as_raw_fd(),
                crate::EventType::ABSOLUTE.0 as nix::sys::ioctl::ioctl_param_type,
            )?;
            sys::ui_set_absbit(
                self.fd.as_raw_fd(),
                axis.code() as nix::sys::ioctl::ioctl_param_type,
            )?;
            sys::ui_abs_setup(self.fd.as_raw_fd(), &axis.0 as *const uinput_abs_setup)?;
        }

        Ok(self)
    }

    pub fn with_relative_axes(self, axes: &AttributeSetRef<RelativeAxisType>) -> io::Result<Self> {
        unsafe {
            sys::ui_set_evbit(
                self.fd.as_raw_fd(),
                crate::EventType::RELATIVE.0 as nix::sys::ioctl::ioctl_param_type,
            )?;
        }

        for bit in axes.iter() {
            unsafe {
                sys::ui_set_relbit(
                    self.fd.as_raw_fd(),
                    bit.0 as nix::sys::ioctl::ioctl_param_type,
                )?;
            }
        }

        Ok(self)
    }

    pub fn with_properties(self, switches: &AttributeSetRef<PropType>) -> io::Result<Self> {
        for bit in switches.iter() {
            unsafe {
                sys::ui_set_propbit(
                    self.fd.as_raw_fd(),
                    bit.0 as nix::sys::ioctl::ioctl_param_type,
                )?;
            }
        }

        Ok(self)
    }

    pub fn with_switches(self, switches: &AttributeSetRef<SwitchType>) -> io::Result<Self> {
        unsafe {
            sys::ui_set_evbit(
                self.fd.as_raw_fd(),
                crate::EventType::SWITCH.0 as nix::sys::ioctl::ioctl_param_type,
            )?;
        }

        for bit in switches.iter() {
            unsafe {
                sys::ui_set_swbit(
                    self.fd.as_raw_fd(),
                    bit.0 as nix::sys::ioctl::ioctl_param_type,
                )?;
            }
        }

        Ok(self)
    }

    pub fn with_ff(self, ff: &AttributeSetRef<FFEffectType>) -> io::Result<Self> {
        unsafe {
            sys::ui_set_evbit(
                self.fd.as_raw_fd(),
                crate::EventType::FORCEFEEDBACK.0 as nix::sys::ioctl::ioctl_param_type,
            )?;
        }

        for bit in ff.iter() {
            unsafe {
                sys::ui_set_ffbit(
                    self.fd.as_raw_fd(),
                    bit.0 as nix::sys::ioctl::ioctl_param_type,
                )?;
            }
        }

        Ok(self)
    }

    pub fn with_ff_effects_max(mut self, ff_effects_max: u32) -> Self {
        self.ff_effects_max = ff_effects_max;
        self
    }

    pub fn with_msc(self, misc_set: &AttributeSetRef<MiscType>) -> io::Result<Self> {
        unsafe {
            sys::ui_set_evbit(
                self.fd.as_raw_fd(),
                crate::EventType::MISC.0 as nix::sys::ioctl::ioctl_param_type,
            )?;
        }

        for bit in misc_set.iter() {
            unsafe {
                sys::ui_set_mscbit(
                    self.fd.as_raw_fd(),
                    bit.0 as nix::sys::ioctl::ioctl_param_type,
                )?;
            }
        }

        Ok(self)
    }

    pub fn build(self) -> io::Result<VirtualDevice> {
        // Populate the uinput_setup struct

        let mut usetup = uinput_setup {
            id: self.id.unwrap_or(DEFAULT_ID),
            name: [0; UINPUT_MAX_NAME_SIZE],
            ff_effects_max: self.ff_effects_max,
        };

        // SAFETY: either casting [u8] to [u8], or [u8] to [i8], which is the same size
        let name_bytes = unsafe { &*(self.name as *const [u8] as *const [libc::c_char]) };
        // Panic if we're doing something really stupid
        // + 1 for the null terminator; usetup.name was zero-initialized so there will be null
        // bytes after the part we copy into
        assert!(name_bytes.len() + 1 < UINPUT_MAX_NAME_SIZE);
        usetup.name[..name_bytes.len()].copy_from_slice(name_bytes);

        VirtualDevice::new(self.fd, &usetup)
    }
}

const DEFAULT_ID: input_id = input_id {
    bustype: BusType::BUS_USB.0,
    vendor: 0x1234,  /* sample vendor */
    product: 0x5678, /* sample product */
    version: 0x111,
};

pub struct VirtualDevice {
    fd: OwnedFd,
    pub(crate) event_buf: Vec<input_event>,
}

impl VirtualDevice {
    /// Create a new virtual device.
    fn new(fd: OwnedFd, usetup: &uinput_setup) -> io::Result<Self> {
        unsafe { sys::ui_dev_setup(fd.as_raw_fd(), usetup)? };
        unsafe { sys::ui_dev_create(fd.as_raw_fd())? };

        Ok(VirtualDevice {
            fd,
            event_buf: vec![],
        })
    }

    #[inline]
<<<<<<< HEAD
    fn write_raw<T: AsRef<input_event>>(&mut self, messages: &[T]) -> io::Result<()> {
        let raw: &[input_event] = &messages
            .iter()
            .map(|e| *e.as_ref())
            .collect::<Vec<input_event>>();
        let bytes = unsafe { crate::cast_to_bytes(raw) };
        self.file.write_all(bytes)
=======
    fn write_raw(&mut self, messages: &[InputEvent]) -> io::Result<()> {
        crate::write_events(self.fd.as_fd(), messages)?;
        Ok(())
>>>>>>> c81520e3
    }

    /// Get the syspath representing this uinput device.
    ///
    /// The syspath returned is the one of the input node itself (e.g.
    /// `/sys/devices/virtual/input/input123`), not the syspath of the device node.
    pub fn get_syspath(&mut self) -> io::Result<PathBuf> {
        let mut bytes = vec![0u8; 256];
        unsafe { sys::ui_get_sysname(self.fd.as_raw_fd(), &mut bytes)? };

        if let Some(end) = bytes.iter().position(|c| *c == 0) {
            bytes.truncate(end);
        }

        let s = String::from_utf8_lossy(&bytes).into_owned();
        let mut path = PathBuf::from(SYSFS_PATH);
        path.push(s);

        Ok(path)
    }

    /// Get the syspaths of the corresponding device nodes in /dev/input.
    pub fn enumerate_dev_nodes_blocking(&mut self) -> io::Result<DevNodesBlocking> {
        let path = self.get_syspath()?;
        let dir = std::fs::read_dir(path)?;

        Ok(DevNodesBlocking { dir })
    }

    /// Get the syspaths of the corresponding device nodes in /dev/input.
    #[cfg(feature = "tokio")]
    pub async fn enumerate_dev_nodes(&mut self) -> io::Result<DevNodes> {
        let path = self.get_syspath()?;
        let dir = tokio::fs::read_dir(path).await?;

        Ok(DevNodes { dir })
    }

    /// Post a batch of events to the virtual device.
    ///
    /// The batch is automatically terminated with a `SYN_REPORT` event.
    /// Events from physical devices are batched based on if they occur simultaneously, for example movement
    /// of a mouse triggers a movement events for the X and Y axes separately in a batch of 2 events.
    ///
    /// Single events such as a `KEY` event must still be followed by a `SYN_REPORT`.
    pub fn emit<T: EventData>(&mut self, events: &[T]) -> io::Result<()> {
        self.write_raw(events)?;
        let syn = SynchronizationEvent::new(crate::SynchronizationType::SYN_REPORT, 0);
        self.write_raw(&[syn])
    }

    /// Processes the given [`UInputEvent`] if it is a force feedback upload event, in which case
    /// this function will start the force feedback upload and claim ownership over the
    /// [`UInputEvent`] and return a [`FFUploadEvent`] instead.
    ///
    /// The returned event allows the user to allocate and set the effect ID as well as access the
    /// effect data.
    pub fn process_ff_upload(&mut self, event: UInputEvent) -> Result<FFUploadEvent, Error> {
        if event.kind() != UInputType::UI_FF_UPLOAD {
            return Err(Error::InvalidEvent);
        }

        let mut request: sys::uinput_ff_upload = unsafe { std::mem::zeroed() };
        request.request_id = event.value() as u32;
        unsafe { sys::ui_begin_ff_upload(self.fd.as_raw_fd(), &mut request)? };

        request.retval = 0;

        let fd = self.fd.try_clone()?;

        Ok(FFUploadEvent { fd, request })
    }

    /// Processes the given [`UInputEvent`] if it is a force feedback erase event, in which case
    /// this function will start the force feedback erasure and claim ownership over the
    /// [`UInputEvent`] and return a [`FFEraseEvent`] instead.
    ///
    /// The returned event allows the user to access the effect ID, such that it can free any
    /// memory used for the given effect ID.
    pub fn process_ff_erase(&mut self, event: UInputEvent) -> Result<FFEraseEvent, Error> {
        if event.kind() != UInputType::UI_FF_ERASE {
            return Err(Error::InvalidEvent);
        }

        let mut request: sys::uinput_ff_erase = unsafe { std::mem::zeroed() };
        request.request_id = event.value() as u32;
        unsafe { sys::ui_begin_ff_erase(self.fd.as_raw_fd(), &mut request)? };

        request.retval = 0;

        let fd = self.fd.try_clone()?;

        Ok(FFEraseEvent { fd, request })
    }

    /// Read a maximum of `num` events into the internal buffer. If the underlying fd is not
    /// O_NONBLOCK, this will block.
    ///
    /// Returns the number of events that were read, or an error.
    pub(crate) fn fill_events(&mut self) -> io::Result<usize> {
        let fd = self.fd.as_raw_fd();
        self.event_buf.reserve(crate::EVENT_BATCH_SIZE);

        let spare_capacity = self.event_buf.spare_capacity_mut();
        let spare_capacity_size = std::mem::size_of_val(spare_capacity);

        // use libc::read instead of nix::unistd::read b/c we need to pass an uninitialized buf
        let res = unsafe { libc::read(fd, spare_capacity.as_mut_ptr() as _, spare_capacity_size) };
        let bytes_read = nix::errno::Errno::result(res)?;
        let num_read = bytes_read as usize / std::mem::size_of::<input_event>();
        unsafe {
            let len = self.event_buf.len();
            self.event_buf.set_len(len + num_read);
        }
        Ok(num_read)
    }

    /// Fetches and returns events from the kernel ring buffer without doing synchronization on
    /// SYN_DROPPED.
    ///
    /// By default this will block until events are available. Typically, users will want to call
    /// this in a tight loop within a thread.
    pub fn fetch_events(&mut self) -> io::Result<impl Iterator<Item = InputEvent> + '_> {
        self.fill_events()?;
        Ok(self.event_buf.drain(..).map(InputEvent::from))
    }

    #[cfg(feature = "tokio")]
    #[inline]
    pub fn into_event_stream(self) -> io::Result<VirtualEventStream> {
        VirtualEventStream::new(self)
    }
}

/// This struct is returned from the [VirtualDevice::enumerate_dev_nodes_blocking] function and will yield
/// the syspaths corresponding to the virtual device. These are of the form `/dev/input123`.
pub struct DevNodesBlocking {
    dir: std::fs::ReadDir,
}

impl Iterator for DevNodesBlocking {
    type Item = io::Result<PathBuf>;

    fn next(&mut self) -> Option<Self::Item> {
        for entry in self.dir.by_ref() {
            let entry = match entry {
                Ok(entry) => entry,
                Err(e) => return Some(Err(e)),
            };

            // Ignore file names that do not start with event.
            if !entry.file_name().to_string_lossy().starts_with("event") {
                continue;
            }

            return Some(Ok(entry.path()));
        }

        None
    }
}

/// This struct is returned from the [VirtualDevice::enumerate_dev_nodes_blocking] function and
/// will yield the syspaths corresponding to the virtual device. These are of the form
/// `/dev/input123`.
#[cfg(feature = "tokio")]
pub struct DevNodes {
    dir: tokio::fs::ReadDir,
}

#[cfg(feature = "tokio")]
impl DevNodes {
    /// Returns the next entry in the set of device nodes.
    pub async fn next_entry(&mut self) -> io::Result<Option<PathBuf>> {
        while let Some(entry) = self.dir.next_entry().await? {
            // Ignore file names that do not start with event.
            if !entry.file_name().to_string_lossy().starts_with("event") {
                continue;
            }

            return Ok(Some(entry.path()));
        }

        Ok(None)
    }
}

impl AsFd for VirtualDevice {
    fn as_fd(&self) -> BorrowedFd<'_> {
        self.fd.as_fd()
    }
}

impl AsRawFd for VirtualDevice {
    fn as_raw_fd(&self) -> RawFd {
        self.fd.as_raw_fd()
    }
}

/// Represents a force feedback upload event that we are currently processing.
pub struct FFUploadEvent {
    fd: OwnedFd,
    request: sys::uinput_ff_upload,
}

impl FFUploadEvent {
    /// Returns the old effect data.
    pub fn old_effect(&self) -> FFEffectData {
        self.request.old.into()
    }

    /// Returns the new effect ID.
    pub fn effect_id(&self) -> i16 {
        self.request.effect.id
    }

    /// Sets the new effect ID.
    pub fn set_effect_id(&mut self, id: i16) {
        self.request.effect.id = id;
    }

    /// Returns the new effect data.
    pub fn effect(&self) -> FFEffectData {
        self.request.effect.into()
    }

    /// Returns the currently set return value for the upload event.
    pub fn retval(&self) -> i32 {
        self.request.retval
    }

    /// Sets the return value to return for the upload event.
    pub fn set_retval(&mut self, value: i32) {
        self.request.retval = value;
    }
}

impl Drop for FFUploadEvent {
    fn drop(&mut self) {
        unsafe {
            let _ = sys::ui_end_ff_upload(self.fd.as_raw_fd(), &self.request);
        }
    }
}

/// Represents a force feedback erase event that we are currently processing.
pub struct FFEraseEvent {
    fd: OwnedFd,
    request: sys::uinput_ff_erase,
}

impl FFEraseEvent {
    /// Returns the effect ID to erase.
    pub fn effect_id(&self) -> u32 {
        self.request.effect_id
    }

    /// Returns the currently set return value for the erase event.
    pub fn retval(&self) -> i32 {
        self.request.retval
    }

    /// Sets the return value to return for the erase event.
    pub fn set_retval(&mut self, value: i32) {
        self.request.retval = value;
    }
}

impl Drop for FFEraseEvent {
    fn drop(&mut self) {
        unsafe {
            let _ = sys::ui_end_ff_erase(self.fd.as_raw_fd(), &self.request);
        }
    }
}

#[cfg(feature = "tokio")]
mod tokio_stream {
    use super::*;

    use std::future::poll_fn;
    use std::task::{ready, Context, Poll};
    use tokio::io::unix::AsyncFd;

    /// An asynchronous stream of input events.
    ///
    /// This can be used by calling [`stream.next_event().await?`](Self::next_event), or if you
    /// need to pass it as a stream somewhere, the [`futures::Stream`](Stream) implementation.
    /// There's also a lower-level [`Self::poll_event`] function if you need to fetch an event from
    /// inside a `Future::poll` impl.
    pub struct VirtualEventStream {
        device: AsyncFd<VirtualDevice>,
        index: usize,
    }
    impl Unpin for VirtualEventStream {}

    impl VirtualEventStream {
        pub(crate) fn new(device: VirtualDevice) -> io::Result<Self> {
            use nix::fcntl;
            fcntl::fcntl(device.as_raw_fd(), fcntl::F_SETFL(fcntl::OFlag::O_NONBLOCK))?;
            let device = AsyncFd::new(device)?;
            Ok(Self { device, index: 0 })
        }

        /// Returns a reference to the underlying device
        pub fn device(&self) -> &VirtualDevice {
            self.device.get_ref()
        }

        /// Returns a mutable reference to the underlying device.
        pub fn device_mut(&mut self) -> &mut VirtualDevice {
            self.device.get_mut()
        }

        /// Try to wait for the next event in this stream. Any errors are likely to be fatal, i.e.
        /// any calls afterwards will likely error as well.
        pub async fn next_event(&mut self) -> io::Result<InputEvent> {
            poll_fn(|cx| self.poll_event(cx)).await
        }

        /// A lower-level function for directly polling this stream.
        pub fn poll_event(&mut self, cx: &mut Context<'_>) -> Poll<io::Result<InputEvent>> {
            'outer: loop {
                if let Some(&ev) = self.device.get_ref().event_buf.get(self.index) {
                    self.index += 1;
                    return Poll::Ready(Ok(InputEvent::from(ev)));
                }

                self.device.get_mut().event_buf.clear();
                self.index = 0;

                loop {
                    let mut guard = ready!(self.device.poll_read_ready_mut(cx))?;

                    let res = guard.try_io(|device| device.get_mut().fill_events());
                    match res {
                        Ok(res) => {
                            let _ = res?;
                            continue 'outer;
                        }
                        Err(_would_block) => continue,
                    }
                }
            }
        }
    }

<<<<<<< HEAD
    impl Stream for VirtualEventStream {
        type Item = io::Result<InputEvent>;
        fn poll_next(self: Pin<&mut Self>, cx: &mut Context<'_>) -> Poll<Option<Self::Item>> {
=======
    #[cfg(feature = "stream-trait")]
    impl futures_core::Stream for VirtualEventStream {
        type Item = io::Result<UInputEvent>;
        fn poll_next(
            self: std::pin::Pin<&mut Self>,
            cx: &mut Context<'_>,
        ) -> Poll<Option<Self::Item>> {
>>>>>>> c81520e3
            self.get_mut().poll_event(cx).map(Some)
        }
    }
}
#[cfg(feature = "tokio")]
pub use tokio_stream::VirtualEventStream;<|MERGE_RESOLUTION|>--- conflicted
+++ resolved
@@ -3,21 +3,15 @@
 //! This is quite useful when testing/debugging devices, or synchronization.
 
 use crate::compat::{input_event, input_id, uinput_abs_setup, uinput_setup, UINPUT_MAX_NAME_SIZE};
-use crate::constants::UInputType;
-use crate::event_variants::UInputEvent;
 use crate::ff::FFEffectData;
 use crate::inputid::{BusType, InputId};
 use crate::{
     sys, AttributeSetRef, Error, EventData, FFEffectType, InputEvent, KeyType, MiscType, PropType,
-    RelativeAxisType, SwitchType, SynchronizationEvent, UinputAbsSetup,
+    RelativeAxisType, SwitchType, SynchronizationEvent, UInputEvent, UInputType, UinputAbsSetup,
 };
 use std::os::fd::{AsFd, AsRawFd, BorrowedFd, OwnedFd, RawFd};
 use std::path::PathBuf;
-<<<<<<< HEAD
-=======
-use std::time::SystemTime;
 use std::{fs, io};
->>>>>>> c81520e3
 
 const UINPUT_PATH: &str = "/dev/uinput";
 const SYSFS_PATH: &str = "/sys/devices/virtual/input";
@@ -239,19 +233,9 @@
     }
 
     #[inline]
-<<<<<<< HEAD
-    fn write_raw<T: AsRef<input_event>>(&mut self, messages: &[T]) -> io::Result<()> {
-        let raw: &[input_event] = &messages
-            .iter()
-            .map(|e| *e.as_ref())
-            .collect::<Vec<input_event>>();
-        let bytes = unsafe { crate::cast_to_bytes(raw) };
-        self.file.write_all(bytes)
-=======
-    fn write_raw(&mut self, messages: &[InputEvent]) -> io::Result<()> {
-        crate::write_events(self.fd.as_fd(), messages)?;
+    fn write_raw<T: EventData>(&mut self, events: &[T]) -> io::Result<()> {
+        crate::write_events(self.fd.as_fd(), events)?;
         Ok(())
->>>>>>> c81520e3
     }
 
     /// Get the syspath representing this uinput device.
@@ -599,19 +583,13 @@
         }
     }
 
-<<<<<<< HEAD
-    impl Stream for VirtualEventStream {
-        type Item = io::Result<InputEvent>;
-        fn poll_next(self: Pin<&mut Self>, cx: &mut Context<'_>) -> Poll<Option<Self::Item>> {
-=======
     #[cfg(feature = "stream-trait")]
     impl futures_core::Stream for VirtualEventStream {
-        type Item = io::Result<UInputEvent>;
+        type Item = io::Result<InputEvent>;
         fn poll_next(
             self: std::pin::Pin<&mut Self>,
             cx: &mut Context<'_>,
         ) -> Poll<Option<Self::Item>> {
->>>>>>> c81520e3
             self.get_mut().poll_event(cx).map(Some)
         }
     }
